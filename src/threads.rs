--- conflicted
+++ resolved
@@ -62,73 +62,8 @@
     }
 }
 
-pub enum ParallelMap<I, F, R>
-where
-    I: Iterator,
-    F: FnMut(I::Item) -> R,
-{
-    Raw(ParallelMapRaw<I, F, R>),
-    Processed(std::vec::IntoIter<R>),
-}
-
-pub struct ParallelMapRaw<I, F, R>
-where
-    I: Iterator,
-    F: FnMut(I::Item) -> R,
-{
-    iter: I,
-    func: F,
-    threads: u32,
-}
-
-impl<I, F, R> Iterator for ParallelMap<I, F, R>
-where
-    I: Iterator,
-    I::Item: Send,
-    F: FnMut(I::Item) -> R + Send + Copy,
-    R: Send + Sync,
-{
-    type Item = R;
-    fn next(&mut self) -> Option<Self::Item> {
-        match self {
-            Self::Processed(iter) => iter.next(),
-            Self::Raw(ParallelMapRaw {
-                threads,
-                iter,
-                func,
-            }) => {
-                let proc = {
-                    let mut pool = Pool::new(*threads);
-                    let (tx, rx): (mpsc::Sender<R>, _) = mpsc::channel();
-                    pool.scoped(|scope| {
-                        let count = iter
-                            .map(|item| {
-                                let tx = tx.clone();
-                                let mut func = *func;
-                                scope.execute(move || {
-                                    tx.send(func(item)).unwrap();
-                                })
-                            })
-                            .count();
-                        (0..count)
-                            .map(move |_| rx.recv().unwrap())
-                            .collect::<Vec<_>>()
-                            .into_iter()
-                    })
-                };
-                *self = Self::Processed(proc);
-                self.next()
-            }
-        }
-    }
-}
-
 pub trait MapPar: Iterator + Sized {
-<<<<<<< HEAD
     /// Similar to [map_par](MapPar::map_par), but allows specifying the number of threads to use.
-=======
-    /// Similar to [MapPar::map_par], but allows specifying the number of threads to use.
->>>>>>> b648865c
     fn map_par_with<F, R>(self, threads: u32, func: F) -> ParallelMap<Self, F, R>
     where
         Self::Item: Send,
@@ -142,11 +77,8 @@
         })
     }
 
-<<<<<<< HEAD
-=======
     /// Maps the elements of this iterator in parallel.
     /// The iterator returned does not preserve encounter order.
->>>>>>> b648865c
     fn map_par<F, R>(self, func: F) -> ParallelMap<Self, F, R>
     where
         Self::Item: Send,
